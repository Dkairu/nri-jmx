[[#]] Change Log

All notable changes to this project will be documented in this file.

The format is based on [Keep a Changelog](http://keepachangelog.com/)
and this project adheres to [Semantic Versioning](http://semver.org/).

<<<<<<< HEAD
## 2.4.0 (2019-11-18)
### Changed
- Renamed the integration executable from nr-jmx to nri-jmx in order to be consistent with the package naming. **Important Note:** if you have any security module rules (eg. SELinux), alerts or automation that depends on the name of this binary, these will have to be updated.
=======
## 2.3.5 - 2019-11-19
### Added
- Error when a metric is set for the second time

## 2.3.4 - 2019-11-19
### Added
- Error when a metric is set for the second time

## 2.3.3 - 2019-11-18
### Added
- Add nrjmx version dependency to 1.5.2, so jmxterm can be bundled within
  package.

>>>>>>> c6e5383f
## 2.3.2 - 2019-11-14
### Added
- Remove windows definition from linux package

## 2.3.1 - 2019-11-14
### Added
- Nrjmx tool within the Windows installer
 
## 2.3.0 - 2019-11-13
### Changed
- Updated `nrjmx` version to the more stable latest one.

## 2.2.5 - 2019-10-16
### Fixed
- Windows installer GUIDs

## 2.2.4 - 2019-09-06
### Fixed
- Panic when JMX attributes have commas in them

## 2.2.3 - 2019-09-06
### Fixed
- Broken build

## 2.2.2 - 2019-08-28
### Added
- Custom uri path

## 2.2.1 - 2019-08-28
### Added
- Local entity support

## 2.2.0 - 2019-08-22
### Added
- Windows build support

## 2.1.0 - 2019-06-19
### Added
- Remote JBoss Standalone support
- Updated the SDK

## 2.0.0 - 2019-04-29
### Changed
- Added identity attributes for better uniqueness
- Updated the SDK

## 1.0.4 - 2019-03-19
### Changed
- Include jvm-metrics.yml.sample in package

## 1.0.3 - 2019-03-18
### Added
- Added remote option to use remote URL connections. Format: service:jmx:remoting-jmx://host:port

## 1.0.2 - 2019-02-13
### Added
- Added SSL option to Jmx.Open

## 1.0.1 - 2019-02-04
### Fixed
- Updated protocol version

## 1.0.0 - 2018-11-16
### Changed
- Updated to version 1.0.0

## 0.1.8 - 2018-11-09
### Fixed
- Fix error with incorrect metric type interface

## 0.1.7 - 2018-11-01
### Added
- Sample file for Hikaridb

## 0.1.6 - 2018-09-26
### Changed
- Updated sample configuration file with JMX-specific fields

## 0.1.5 - 2018-09-20
### Fixed
- Fixed bug with parsing JMX queries

## 0.1.4 - 2018-09-19
### Added
- Added tomcat-metrics.yml.sample back as an additional sample

## 0.1.3 - 2018-09-18
### Changed
- Removed extra yml files and renamed existing ones with .sample extension

## 0.1.2 - 2018-09-14
### Added
- Logic to enforce a soft limit on the number of metrics that can be collect. If the number of metrics per Entity exceeds this limit the Entity will not be reported to NR.

## 0.1.1 - 2018-09-13
### Changed
- Renamed nr-jmx-config.yml.template to jmx-config.yml.sample
- Renamed nr-jmx-definition.yml to jmx-definition.yml

## 0.1.0 - 2018-07-24
### Added
- Initial version: Includes Metrics and Inventory data<|MERGE_RESOLUTION|>--- conflicted
+++ resolved
@@ -5,11 +5,10 @@
 The format is based on [Keep a Changelog](http://keepachangelog.com/)
 and this project adheres to [Semantic Versioning](http://semver.org/).
 
-<<<<<<< HEAD
 ## 2.4.0 (2019-11-18)
 ### Changed
 - Renamed the integration executable from nr-jmx to nri-jmx in order to be consistent with the package naming. **Important Note:** if you have any security module rules (eg. SELinux), alerts or automation that depends on the name of this binary, these will have to be updated.
-=======
+
 ## 2.3.5 - 2019-11-19
 ### Added
 - Error when a metric is set for the second time
@@ -23,7 +22,6 @@
 - Add nrjmx version dependency to 1.5.2, so jmxterm can be bundled within
   package.
 
->>>>>>> c6e5383f
 ## 2.3.2 - 2019-11-14
 ### Added
 - Remove windows definition from linux package
