--- conflicted
+++ resolved
@@ -13,23 +13,9 @@
 
 type argumentList struct {
 	sdkArgs.DefaultArgumentList
-<<<<<<< HEAD
-	JmxHost            string `default:"localhost" help:"The host running JMX"`
-	JmxPort            string `default:"9999" help:"The port JMX is running on"`
-	JmxURIPath         string `default: "jmxrmi" help:"The path portion of the JMX Service URI(useful for nonstandard service uris"`
-	JmxUser            string `default:"admin" help:"The username for the JMX connection"`
-	JmxPass            string `default:"admin" help:"The password for the JMX connection"`
-	JmxRemote          bool   `default:"false" help:"When activated uses the JMX remote url connection format"`
-	KeyStore           string `default:"" help:"The location for the keystore containing JMX Client's SSL certificate"`
-	KeyStorePassword   string `default:"" help:"Password for the SSL Key Store"`
-	TrustStore         string `default:"" help:"The location for the keystore containing JMX Server's SSL certificate"`
-	TrustStorePassword string `default:"" help:"Password for the SSL Trust Store"`
-	CollectionFiles    string `default:"" help:"A comma separated list of full paths to metrics configuration files"`
-	Timeout            int    `default:"10000" help:"Timeout for JMX queries"`
-	MetricLimit        int    `default:"200" help:"Number of metrics that can be collected per entity. If this limit is exceeded the entity will not be reported. A limit of 0 implies no limit."`
-=======
 	JmxHost                 string `default:"localhost" help:"The host running JMX"`
 	JmxPort                 string `default:"9999" help:"The port JMX is running on"`
+	JmxURIPath              string `default: "jmxrmi" help:"The path portion of the JMX Service URI-useful for nonstandard service uris"`
 	JmxUser                 string `default:"admin" help:"The username for the JMX connection"`
 	JmxPass                 string `default:"admin" help:"The password for the JMX connection"`
 	JmxRemote               bool   `default:"false" help:"When activated uses the JMX remote url connection format (by default on JBoss Domain-mode)"`
@@ -41,7 +27,6 @@
 	CollectionFiles         string `default:"" help:"A comma separated list of full paths to metrics configuration files"`
 	Timeout                 int    `default:"10000" help:"Timeout for JMX queries"`
 	MetricLimit             int    `default:"200" help:"Number of metrics that can be collected per entity. If this limit is exceeded the entity will not be reported. A limit of 0 implies no limit."`
->>>>>>> 0007fd6f
 }
 
 const (
